/**
 * Licensed to the Apache Software Foundation (ASF) under one
 * or more contributor license agreements.  See the NOTICE file
 * distributed with this work for additional information
 * regarding copyright ownership.  The ASF licenses this file
 * to you under the Apache License, Version 2.0 (the
 * "License"); you may not use this file except in compliance
 * with the License.  You may obtain a copy of the License at
 *
 *     http://www.apache.org/licenses/LICENSE-2.0
 *
 * Unless required by applicable law or agreed to in writing, software
 * distributed under the License is distributed on an "AS IS" BASIS,
 * WITHOUT WARRANTIES OR CONDITIONS OF ANY KIND, either express or implied.
 * See the License for the specific language governing permissions and
 * limitations under the License.
 */

package org.apache.hadoop.yarn.server.resourcemanager.rmapp;

import java.util.Collection;
import java.util.LinkedHashMap;
import java.util.Map;

import org.apache.hadoop.yarn.MockApps;
import org.apache.hadoop.yarn.api.records.ApplicationAttemptId;
import org.apache.hadoop.yarn.api.records.ApplicationId;
import org.apache.hadoop.yarn.api.records.ApplicationReport;
<<<<<<< HEAD
=======
import org.apache.hadoop.yarn.api.records.ApplicationSubmissionContext;
import org.apache.hadoop.yarn.api.records.FinalApplicationStatus;
>>>>>>> 6266273c
import org.apache.hadoop.yarn.api.records.YarnApplicationState;
import org.apache.hadoop.yarn.api.records.impl.pb.ApplicationSubmissionContextPBImpl;
import org.apache.hadoop.yarn.conf.YarnConfiguration;
import org.apache.hadoop.yarn.server.resourcemanager.rmapp.attempt.RMAppAttempt;
import org.apache.hadoop.yarn.server.resourcemanager.rmnode.RMNode;

public class MockRMApp implements RMApp {
  static final int DT = 1000000; // ms

  String user = MockApps.newUserName();
  String name = MockApps.newAppName();
  String queue = MockApps.newQueue();
  long start = System.currentTimeMillis() - (int) (Math.random() * DT);
  long submit = start - (int) (Math.random() * DT);
  long finish = 0;
  RMAppState state = RMAppState.NEW;
  int failCount = 0;
  ApplicationId id;
  String url = null;
  StringBuilder diagnostics = new StringBuilder();
  RMAppAttempt attempt;
  int maxAppAttempts = 1;

  public MockRMApp(int newid, long time, RMAppState newState) {
    finish = time;
    id = MockApps.newAppID(newid);
    state = newState;
  }

  public MockRMApp(int newid, long time, RMAppState newState, String userName) {
    this(newid, time, newState);
    user = userName;
  }

  public MockRMApp(int newid, long time, RMAppState newState, String userName, String diag) {
    this(newid, time, newState, userName);
    this.diagnostics = new StringBuilder(diag);
  }

  @Override
  public ApplicationId getApplicationId() {
    return id;
  }
  
  @Override
  public ApplicationSubmissionContext getApplicationSubmissionContext() {
    return new ApplicationSubmissionContextPBImpl();
  }

  @Override
  public RMAppState getState() {
    return state;
  }

  public void setState(RMAppState state) {
    this.state = state;
  }

  @Override
  public String getUser() {
    return user;
  }

  public void setUser(String user) {
    this.user = user;
  }

  @Override
  public float getProgress() {
    return (float) 0.0;
  }

  @Override
  public RMAppAttempt getRMAppAttempt(ApplicationAttemptId appAttemptId) {
    throw new UnsupportedOperationException("Not supported yet.");
  }

  @Override
  public String getQueue() {
    return queue;
  }

  public void setQueue(String queue) {
    this.queue = queue;
  }

  @Override
  public String getName() {
    return name;
  }

  public void setName(String name) {
    this.name = name;
  }

  @Override
  public Map<ApplicationAttemptId, RMAppAttempt> getAppAttempts() {
    Map<ApplicationAttemptId, RMAppAttempt> attempts =
      new LinkedHashMap<ApplicationAttemptId, RMAppAttempt>();
    if(attempt != null) {
      attempts.put(attempt.getAppAttemptId(), attempt);
    }
    return attempts;
  }

  @Override
  public RMAppAttempt getCurrentAppAttempt() {
    return attempt;
  }

  public void setCurrentAppAttempt(RMAppAttempt attempt) {
    this.attempt = attempt;
  }

  @Override
  public ApplicationReport createAndGetApplicationReport(
      String clientUserName, boolean allowAccess) {
    throw new UnsupportedOperationException("Not supported yet.");
  }

  @Override
  public long getFinishTime() {
    return finish;
  }

  public void setFinishTime(long time) {
    this.finish = time;
  }

  @Override
  public long getStartTime() {
    return start;
  }

  @Override
  public long getSubmitTime() {
    return submit;
  }

  public void setStartTime(long time) {
    this.start = time;
  }

  @Override
  public String getTrackingUrl() {
    return url;
  }

  public void setTrackingUrl(String url) {
    this.url = url;
  }

  @Override
  public StringBuilder getDiagnostics() {
    return diagnostics;
  }

  public void setDiagnostics(String diag) {
    this.diagnostics  = new StringBuilder(diag);
  }

  @Override
  public int getMaxAppAttempts() {
    return maxAppAttempts;
  }

  public void setNumMaxRetries(int maxAppAttempts) {
    this.maxAppAttempts = maxAppAttempts;
  }

  @Override
  public void handle(RMAppEvent event) {
  }

  @Override
  public FinalApplicationStatus getFinalApplicationStatus() {
    return FinalApplicationStatus.UNDEFINED;
  }

  @Override
  public int pullRMNodeUpdates(Collection<RMNode> updatedNodes) {
    throw new UnsupportedOperationException("Not supported yet.");
  }

  @Override
  public String getApplicationType() {
    return YarnConfiguration.DEFAULT_APPLICATION_TYPE;
  }
<<<<<<< HEAD

  @Override
  public boolean isAppSafeToUnregister() {
    return true;
  }

  @Override
  public YarnApplicationState createApplicationState() {
    return null;
  };
=======

  @Override
  public boolean isAppSafeToTerminate() {
    return true;
  }

  @Override
  public YarnApplicationState createApplicationState() {
    return null;
  }
>>>>>>> 6266273c
}<|MERGE_RESOLUTION|>--- conflicted
+++ resolved
@@ -26,11 +26,8 @@
 import org.apache.hadoop.yarn.api.records.ApplicationAttemptId;
 import org.apache.hadoop.yarn.api.records.ApplicationId;
 import org.apache.hadoop.yarn.api.records.ApplicationReport;
-<<<<<<< HEAD
-=======
 import org.apache.hadoop.yarn.api.records.ApplicationSubmissionContext;
 import org.apache.hadoop.yarn.api.records.FinalApplicationStatus;
->>>>>>> 6266273c
 import org.apache.hadoop.yarn.api.records.YarnApplicationState;
 import org.apache.hadoop.yarn.api.records.impl.pb.ApplicationSubmissionContextPBImpl;
 import org.apache.hadoop.yarn.conf.YarnConfiguration;
@@ -219,27 +216,14 @@
   public String getApplicationType() {
     return YarnConfiguration.DEFAULT_APPLICATION_TYPE;
   }
-<<<<<<< HEAD
-
-  @Override
-  public boolean isAppSafeToUnregister() {
+
+  @Override
+  public boolean isAppSafeToTerminate() {
     return true;
   }
 
   @Override
   public YarnApplicationState createApplicationState() {
     return null;
-  };
-=======
-
-  @Override
-  public boolean isAppSafeToTerminate() {
-    return true;
-  }
-
-  @Override
-  public YarnApplicationState createApplicationState() {
-    return null;
-  }
->>>>>>> 6266273c
+  }
 }