--- conflicted
+++ resolved
@@ -33,7 +33,6 @@
 import org.apache.hadoop.yarn.api.records.Resource;
 import org.apache.hadoop.yarn.api.records.ResourceBlacklistRequest;
 import org.apache.hadoop.yarn.api.records.ResourceRequest;
-<<<<<<< HEAD
 import org.apache.hadoop.yarn.api.records.YarnApplicationAttemptState;
 import org.apache.hadoop.yarn.api.records.YarnApplicationState;
 import org.apache.hadoop.yarn.exceptions.InvalidContainerReleaseException;
@@ -42,11 +41,6 @@
 import org.apache.hadoop.yarn.exceptions.YarnRuntimeException;
 import org.apache.hadoop.yarn.server.resourcemanager.rmapp.RMAppState;
 import org.apache.hadoop.yarn.server.resourcemanager.rmapp.attempt.RMAppAttemptState;
-=======
-import org.apache.hadoop.yarn.exceptions.InvalidContainerReleaseException;
-import org.apache.hadoop.yarn.exceptions.InvalidResourceBlacklistRequestException;
-import org.apache.hadoop.yarn.exceptions.InvalidResourceRequestException;
->>>>>>> 52af6271
 import org.apache.hadoop.yarn.server.resourcemanager.rmnode.RMNode;
 import org.apache.hadoop.yarn.server.resourcemanager.scheduler.SchedulerUtils;
 
@@ -135,7 +129,46 @@
     }
   }
 
-<<<<<<< HEAD
+  /**
+   * Utility method to verify if the current user has access based on the
+   * passed {@link AccessControlList}
+   * @param acl the {@link AccessControlList} to check against
+   * @param method the method name to be logged
+   * @param LOG the logger to use
+   * @return {@link UserGroupInformation} of the current user
+   * @throws IOException
+   */
+  public static UserGroupInformation verifyAccess(
+      AccessControlList acl, String method, final Log LOG)
+      throws IOException {
+    UserGroupInformation user;
+    try {
+      user = UserGroupInformation.getCurrentUser();
+    } catch (IOException ioe) {
+      LOG.warn("Couldn't get current user", ioe);
+      RMAuditLogger.logFailure("UNKNOWN", method, acl.toString(),
+          "AdminService", "Couldn't get current user");
+      throw ioe;
+    }
+
+    if (!acl.isUserAllowed(user)) {
+      LOG.warn("User " + user.getShortUserName() + " doesn't have permission" +
+          " to call '" + method + "'");
+
+      RMAuditLogger.logFailure(user.getShortUserName(), method,
+          acl.toString(), "AdminService",
+          RMAuditLogger.AuditConstants.UNAUTHORIZED_USER);
+
+      throw new AccessControlException("User " + user.getShortUserName() +
+              " doesn't have permission" +
+              " to call '" + method + "'");
+    }
+    if (LOG.isTraceEnabled()) {
+      LOG.trace(method + " invoked by user " + user.getShortUserName());
+    }
+    return user;
+  }
+
   public static YarnApplicationState createApplicationState(
       RMAppState rmAppState) {
     switch (rmAppState) {
@@ -188,46 +221,8 @@
         return YarnApplicationAttemptState.KILLED;
       case FAILED:
         return YarnApplicationAttemptState.FAILED;
-=======
-  /**
-   * Utility method to verify if the current user has access based on the
-   * passed {@link AccessControlList}
-   * @param acl the {@link AccessControlList} to check against
-   * @param method the method name to be logged
-   * @param LOG the logger to use
-   * @return {@link UserGroupInformation} of the current user
-   * @throws IOException
-   */
-  public static UserGroupInformation verifyAccess(
-      AccessControlList acl, String method, final Log LOG)
-      throws IOException {
-    UserGroupInformation user;
-    try {
-      user = UserGroupInformation.getCurrentUser();
-    } catch (IOException ioe) {
-      LOG.warn("Couldn't get current user", ioe);
-      RMAuditLogger.logFailure("UNKNOWN", method, acl.toString(),
-          "AdminService", "Couldn't get current user");
-      throw ioe;
-    }
-
-    if (!acl.isUserAllowed(user)) {
-      LOG.warn("User " + user.getShortUserName() + " doesn't have permission" +
-          " to call '" + method + "'");
-
-      RMAuditLogger.logFailure(user.getShortUserName(), method,
-          acl.toString(), "AdminService",
-          RMAuditLogger.AuditConstants.UNAUTHORIZED_USER);
-
-      throw new AccessControlException("User " + user.getShortUserName() +
-              " doesn't have permission" +
-              " to call '" + method + "'");
-    }
-    if (LOG.isTraceEnabled()) {
-      LOG.trace(method + " invoked by user " + user.getShortUserName());
->>>>>>> 52af6271
-    }
-    return user;
+    }
+    throw new YarnRuntimeException("Unknown state passed!");
   }
 
 }