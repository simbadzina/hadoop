--- conflicted
+++ resolved
@@ -21,11 +21,8 @@
 
 import org.apache.hadoop.classification.InterfaceAudience;
 import org.apache.hadoop.hdfs.protocol.Block;
-<<<<<<< HEAD
 import org.apache.hadoop.hdfs.protocol.ErasureCodingZone;
-=======
 import org.apache.hadoop.hdfs.server.blockmanagement.BlockInfo;
->>>>>>> cbb24953
 import org.apache.hadoop.hdfs.server.blockmanagement.BlockCollection;
 import org.apache.hadoop.hdfs.server.namenode.NameNode.OperationCategory;
 import org.apache.hadoop.hdfs.util.RwLock;
@@ -54,9 +51,6 @@
 
   void checkOperation(OperationCategory read) throws StandbyException;
 
-<<<<<<< HEAD
-  boolean isInSnapshot(BlockCollection bc);
-
   /**
    * Gets the ECZone for path
    * @param src
@@ -66,9 +60,8 @@
    */
   ErasureCodingZone getErasureCodingZoneForPath(String src)
       throws IOException;
-=======
+
   boolean isInSnapshot(BlockInfo blockUC);
->>>>>>> cbb24953
 
   CacheManager getCacheManager();
 }